##     _____  ____  _    _ _____   _____  ____  _____  
##   / ____|/ __ \| |  | |  __ \ / ____|/ __ \|  __ \ 
##  | (___ | |  | | |  | | |__) | (___ | |  | | |__) |
##   \___ \| |  | | |  | |  _  / \___ \| |  | |  ___/ 
##   ____) | |__| | |__| | | \ \ ____) | |__| | |     
##  |_____/ \____/ \____/|_|  \_\_____/ \____/|_|     

## Alex Holehouse (Pappu Lab and Holehouse Lab) and Jared Lalmansing (Pappu lab)
## Simulation analysis package
## Copyright 2014 - 2022
##

import mdtraj as md
import numpy as np
from .configs import *
from .ssdata  import ALL_VALID_RESIDUE_NAMES

from .ssprotein import SSProtein
from .ssexceptions import SSException
from . import ssutils
from . import ssio

from copy import copy
from functools import partial
from multiprocessing import Pool, cpu_count
<<<<<<< HEAD

=======
>>>>>>> 00d1948d

class SSTrajectory:

    #oxoxoxoxoxooxoxoxoxoxoxoxoxoxoxoxooxoxoxoxoxoxoxoxoxoxoxooxoxoxoxoxoxoxoxoxoxoxooxoxo
    #
    #
    def __init__(self, trajectory_filename=None,
                 pdb_filename=None,
                 TRJ=None,
                 protein_grouping=None,
                 pdblead=False,
                 debug=False,
                 extra_valid_residue_names=None,
                 explicit_residue_checking=False):
        
        """
        SSTrajectory is the class used to read in a work with simulation
        trajectories in SOURSOP.

        There are two ways new SSTrajectory objects can be generated;

           1. By reading from disk (i.e. passing in a trajectory file and a topology file.

           2. By passing in an existing trajectory object that has already been read in.

        Both of these are described below.
        
        SOURSOP will, by default, extract out the protein component from 
        your trajectory automatically, which lets you ask questions about the
        protein only (i.e. without salt ions getting in the way).

        You can also explicitly define which protein groups should be considered
        independently.
        
        Note that by default the mechanism by which individual proteins are
        identified is by cycling through the unique chains and determining 
        if they are protein or not. You can also provide manual grouping
        via the protein_grouping option, which lets you define which
        residues should make up an individual protein. This can be useful
        if you have multiple proteins associated with the same chain, which
        happens in CAMPARI if you have more than 26 separate chains (i.e.
        every protein after the 26th is the 'Z' chain).

        **Class Variables**

        .proteinTrajectoryList : list
            List of SSProtein objects which themselves contain a large set of associated functions

        .traj : mdtraj.trajectory
            The underlying mdtraj.trajectory object enables any/all mdtraj analyses to be performed 
            as one might want normally. 

               
        Parameters
        -------------        
        trajectory_filename : str
            Filename which contains the trajectory file of interest. Normally 
            this is `__traj.xtc` or `__traj.dcd`.

        pdb_filename : str
            Filename which contains the pdb file associated with the trajectory 
            of interest. Normally this is `__START.pdb`.

        TRJ : mdtraj.Trajectory
            It is sometimes useful to re-defined a trajectory and create a new 
            SSTrajectory  object from that trajectory. This could be done by 
            writing that new trajectory  to file, but this is extremely slow 
            due to the I/O impact of reading/writing  from disk. If an mdtraj 
            trajectory objected is passed, this is used as the new trajectory 
            from which the SSTrajectory object is constructed. Default = None            

        protein_grouping : list of lists of ints
            Lets you manually define protein groups to be considered independently.
            Default = None            

        pdblead : bool
            Lets you set the PDB file (which is normally ONLY used as a topology 
            file) to be the first frame of the trajectory. This is useful when 
            the first PDB file holds some specific reference information which 
            you want to use (e.g. RMSD or Q). Default = False
            
        debug : book
            Prints warning/help information to help debug weird stuff during 
            initial  trajectory read-in. Default = False.
            
        extra_valid_residue_names : list
            By default, SOURSOP identifies chains as proteins based on the a set
            of normally seen protein residue names. These are defined in 
            soursop/ssdata, and are listed below::

                'ALA', 'CYS', 'ASP', 'ASH', 'GLU', 'GLU', 'PHE', 'GLY',
                'HIE', 'HIS', 'HID', 'HIP', 'ILE', 'LEU', 'LYS', 'LYD',
                'MET', 'ASN', 'PRO', 'GLN', 'ARG', 'SER', 'THR', 'VAL',                
                'TRP', 'TYR', 'AIB', 'ABA', 'NVA', 'NLE', 'ORN', 'DAB',
                'PTR', 'TPO', 'SEP', 'KAC', 'KM1', 'KM2'  'KM3', 'ACE',
                'NME', 'FOR', 'NH2'
                        
            This keyword allows the user to pass a list of ADDITIONAL residues 
            that we want SOURSOP to recognize as valid residues to extract a 
            chain as a protein molecule. This can be especially useful if you 
            want to trick SOURSOP into analyzing polymer simulations where your 
            PDB file may have non-standard residue names (e.g., XXX).

        explicit_residue_checking : bool
            In early versions of SOURSOP we operate under the assumption that 
            every residue in a chain will be protein if the first residue is 
            a protein. In general this is a good assumption, especially because
            it means we can implicitly deal with non-standard residue names that
            are internal to a chain. However, if you're reading in a .gro file, or
            any kind of topology file that lacks explicit chains, then any 
            non-protein residues end up being brought in and counted which if you
            have 10000s of solvent molecules makes parsing impossible. If 
            explicit_residue_checking is set to True, then each residue in each
            chain is explicitly checked, meaning solvent molecules/atoms in 
            a single chain are discarded.


        Example
        -----------
        Example of reading in an XTC trajectory file::

            from soursop.sstrajectory import SSTrajectory

            TrajOb = SSTrajector('traj.xtc','start.pdb')


        """

        self.valid_residue_names = []
        self.valid_residue_names.extend(ALL_VALID_RESIDUE_NAMES)

        if extra_valid_residue_names is not None:
            try:
                self.valid_residue_names.extend(extra_valid_residue_names)
            except Exception:
                print('Unable to use the extra_valid_residue_names - this must be a list of strings')
        
        # first we decide if we're reading from file or from an existing trajectory
        if (trajectory_filename is None) and (pdb_filename is None):
            if TRJ is None:
                raise SSException('No input provided! Please provide ether a pdb and trajectory file OR a pre-formed traj object')
                
            # note the [:] means this is a COPY!
            self.traj = TRJ[:]
        else:
            if (trajectory_filename is None):
                raise SSException('No trajectory file provided!')
            if (pdb_filename is None):
                raise SSException('No PDB file provided!')

            # read in the raw trajectory
            self.traj = self.__readTrajectory(trajectory_filename, pdb_filename, pdblead)


        # Next, having read in the trajectory we parse out into proteins
        # extract a list of protein trajectories where each protein is assumed
        # to be in its own chain
        if protein_grouping == None:
            self.proteinTrajectoryList = self.__get_proteins(self.traj, debug, explicit_residue_checking=explicit_residue_checking)        
        else:
            self.proteinTrajectoryList = self.__get_proteins_by_residue(self.traj, protein_grouping, debug)

        self.__single_protein_traj = self.__get_all_proteins(self.traj, explicit_residue_checking=explicit_residue_checking)


    def  __repr__(self):
        return "SSTrajectory (%s): %i proteins and %i frames" % (hex(id(self)), self.n_proteins, self.n_frames)


    def __len__(self):
        # Edited to mimic the behavior of `mdtraj` trajectory objects.
        # Originally: `return (self.n_proteins, self.n_frames)`
        return self.n_frames

    @property
    def n_frames(self):
        """
        :property: Returns the number of frames in the trajectory.

        """
        return len(self.traj)

    @property
    def n_proteins(self):
        """
        :property: Returns the number of individual proteins found.
        """
        return len(self.proteinTrajectoryList)

    def length(self):
        """
        :property: Returns a tuple with number of proteins and number of frames.
        """
        # Implemented a method that encapsulates the data output by the original `__len__` method.
        return (self.n_proteins, self.n_frames)


    #oxoxoxoxoxooxoxoxoxoxoxoxoxoxoxoxooxoxoxoxoxoxoxoxoxoxoxooxoxoxoxoxoxoxoxoxoxoxooxoxo
    #
    #
    def __readTrajectory(self, trajectory_filename, pdb_filename, pdblead):
        """
        Internal function which parses and reads in a CAMPARI trajectory

        Read a trajectory file. This was separated out into its own
        function in case we want to add additional sanity checks during
        the file loading.

        Notably older versions of CAMPARI mess up the unitcell length
        vectors, so will cause problems, but you can get around this by
        having GROMACS rebuild the trajectory. If this happens an error
        pops up but instructions on how to use GROMACS to fix it are
        presented.

        Parameters
        -----------
        trajectory_filename : str
            Filename which contains the trajectory file of interest. File type
            is automatically detected and dealt with mdtraj' 'load' command
            (i.e. md.load(filename, top=pdb_filename))

        pdb_filename : str
            Filename which contains the pdb file associated with the trajectory
            of interest. This defines the topology of the system and must match
            the trajectory in terms of number of atomas


        pdblead : bool
            Also extract the coordinates from the PDB file and append it to 
            the front of the trajectory. This is useful if you are starting
            an analysis where that first structure should be a reference frame
            but it's not actually included in the trajectory file.

        Returns
        --------
        mdtraj.traj 
            Returns an mdtraj trajectory object

        """

        # straight up read the trajectory first using mdtraj's awesome
        # trajectory reading facility
        traj =  md.load(trajectory_filename, top=pdb_filename)
                    
        # check unit cell lengths
        try:
            uc_lengths = traj.unitcell_lengths[0]

            # this is s custom warning for a specific edge-case we encounter a lot
            if (uc_lengths[0] == 0 or uc_lengths[1] == 0 or uc_lengths[2] == 0):
                ssio.warning_message("Trajectory file unit cell lengths are zero for at least one dimension. This is a probably a bug with an FRC generated __START.pdb file, because in the old version of CAMPARI used to do grid based FRC calculations the unit cell dimensions are not written correctly. This may cause issues but we're going to assume everything is OK for now. Check the validity of any analysis output. If you're worried, you can use the following workaround.\n\n:::: WORK AROUNDS ::::\nSimply run\n\ntrjconv -f __traj.xtc -s __START.pdb -box a b c -o frc.xtc \n\nAn then \n\ntrjconv -f frc.xtc -s __START.pdb -box a b c -o start.pdb -dump 0\n\n\nHere\n-f n__traj.xtc   : defines the trajectory file\n-s __start.pdb   : defines the pdb file used to parse the topology\n-box a b c       : defines the box lengths **in nanometers**\n-o frc.xtc       : is the name of the new trajectory file with updated box lengths\nSelect 0 (system) when asked to 'Select group for output'.The second step creates the equivalent PDB file with the header-line correctly defining the box unit cell lengths and angles. These two new files should then be used for analysis.\n\nAs an example, if my FRC simulation had a sphere radius of 100 angstroms then my correction command would look something like \n\ntrjconv -f __traj.xtc -s __START.pdb -box 20 20 20 -o frc.xtc\ntrjconv -f frc.xtc -s __START.pdb -box 20 20 20 -o start.pdb -dump 0")

        except TypeError:
            ssio.warning_message("Warning: UnitCell lengths were not provided... This may cause issues but we're going to assume everything is OK for now...")
        
        # if pdbLead is true then load the pdb_filename as a trajectory
        # and then add it to the front (the PDB file is its own topology
        # file so no need to specificy the top= file here!
        if pdblead:
            pdbtraj = md.load(pdb_filename)
            traj = pdbtraj+traj


            # having added the PDB file now check all the unit-cells match up!
            try:
                uc_lengths_1 = traj.unitcell_lengths[0]
                uc_lengths_2 = traj.unitcell_lengths[1]
            
                if (uc_lengths_1[0] != uc_lengths_2[0]) or (uc_lengths_1[2] != uc_lengths_2[2]) or (uc_lengths_1[2] != uc_lengths_2[2]):
                    ssio.warning_message('........................\nWARNING:\nThe unit cell dimensions of the PDB file and trajectory file did not match, specifically\nPDB file = [ %s ]\nXTC file = [ %s ]\nThis may cause issues if native MDTraj untilities are used (and potentially for SOURSOP utilities that are based on these. It is not necessarily an issue, but PLEASE sanity check your outcome. To be save we reeommend editing the PDB-file untilcell dimenions to match.')

            except TypeError:
                ssio.warning_message("Warning: UnitCell lengths were not provided... This may cause issues but we're going to assume everything is OK for now...")
                                                                           
        return traj


    #oxoxoxoxoxooxoxoxoxoxoxoxoxoxoxoxooxoxoxoxoxoxoxoxoxoxoxooxoxoxoxoxoxoxoxoxoxoxooxoxo
    #
    #
    def __get_all_proteins(self, trajectory, explicit_residue_checking=False):
        """
        Internal function that builds a single trajectory which contains all protein
        residues. 

        Parameters
        -----------
        trajectory : mdtraj.Trajectory
            An already parsed trajectory object (i.e. checked for CAMPARI-
            relevant defects such as unitcell issues etc)

        Returns
        ----------
        ssprotein.SSProtein
            Returns a single SSProtein object
        
        """

        # extract full system topology
        topology = trajectory.topology

        protein_atoms = []
        
        # for each chain in this toplogy determine if the 
        # first residue is protein or not. If it's protein we parse it if 
        # not it gets skipped
        for chain in topology.chains:


            
            # if explicit residue checking is False we assume the first residue of the
            # chain is representative of the whole chain. This is generally
            # fair assumption
            if explicit_residue_checking is False:
                
                if chain.residue(0).name in self.valid_residue_names:

                    # intialize an empty list of atoms
                    local_atoms = []

                    # get every atom in this chain
                    for atom in chain.atoms:
                        protein_atoms.append(atom.index)

                    protein_atoms.extend(local_atoms)
            else:
                
                # initialize an empty list of atoms
                local_atoms = []
                
                for res in chain.residues:

                    # for each residue in that chain ask if that residue is valid
                    if res.name in self.valid_residue_names:

                        # if yes 
                        local_atoms.extend([a.index for a in res.atoms])

                protein_atoms.extend(local_atoms)

            

        return SSProtein(trajectory.atom_slice(protein_atoms))
        

    #oxoxoxoxoxooxoxoxoxoxoxoxoxoxoxoxooxoxoxoxoxoxoxoxoxoxoxooxoxoxoxoxoxoxoxoxoxoxooxoxo
    #
    #
    def __get_proteins(self, trajectory, debug, explicit_residue_checking=False):
        """
        Internal function that takes an MDTraj trajectory and returns a list 
        of mdtraj trajectory objects corresponding to each protein in the 
        system, ASSUMING that each protein is in its own chain.
        
        The way this works is to cycle through each chain, identify if that 
        chain contains protein or not, and if it does grab all the atoms in 
        that chain and perform an atomslice using those atoms on the main 
        trajectory.
        
        Parameters
        -----------
        trajectory : mdtraj.Trajectory
            An already parsed trajectory object (i.e. checked for CAMPARI-
            relevant defects such as unitcell issues etc)

        Returns
        ---------
        list
            Returns a proteinTrajectoryList - a list with one or more 
            SSProtein objects in it
                    
        """

        # extract full system topology
        topology = trajectory.topology

        chainAtoms = []
        
        # for each chain in this toplogy determine if the 
        # first residue is protein or not. If it's protein we parse it if 
        # not it gets skipped
        for chain in topology.chains:


            # if hybrid chains is False we assume the first residue of the
            # chain is representative of the whole chain. This is generally
            # fair assumption
            if explicit_residue_checking is False:
                # if the first residue in the chain is protein
                # so we include an edgecase here for that
                if chain.residue(0).name in self.valid_residue_names:
                
                    # intialize an empty list of atoms
                    local_atoms = []

                    # get every atom in this chain
                    for atom in chain.atoms:
                        local_atoms.append(atom.index)

                    chainAtoms.append(local_atoms)

                else:
                    if debug:
                        ssio.debug_message('Skipping residue %s from %s' %(chain.residue(0).name, chain))
            else:

                # initialize an empty list of atoms
                local_atoms = []
                
                for res in chain.residues:

                    # for each residue in that chain ask if that residue is valid
                    if res.name in self.valid_residue_names:

                        # if yes 
                        local_atoms.extend([a.index for a in res.atoms])

                chainAtoms.append(local_atoms)
                    
        # for each protein chain that we have atomic indices
        # for (hopefully all of them!) cycle through and create
        # sub-trajectories
        proteinTrajectoryList = []
        for local_chain_atoms in chainAtoms:

            # generate a trajectory composed of *JUST* the
            # $chain atoms. The PT object created now is self
            # consistent and contains an associated and fully
            # correct .topology object (NOTE this fixes a 
            # previous bug in CAMPARITraj 0.1.4)
            PT = trajectory.atom_slice(local_chain_atoms)

            # WA
            # gets the resid offset in a way that is ensures internal
            # consistency for the SSProtein object
            first_resid = PT.topology.chain(0).residue(0).index

            if first_resid != 0:
                raise SSException('After extracting a protein subtrajectory, the first resid is not 0. This may reflect a bug, or you may not be using MDTraj 1.9.5')
                
            # add that SSProtein to the ever-growing proteinTrajectory list
            proteinTrajectoryList.append(SSProtein(PT))

        if len(proteinTrajectoryList) == 0:
            ssio.warning_message('No protein chains found in the trajectory')

        return proteinTrajectoryList




    #oxoxoxoxoxooxoxoxoxoxoxoxoxoxoxoxooxoxoxoxoxoxoxoxoxoxoxooxoxoxoxoxoxoxoxoxoxoxooxoxo
    #
    #
    def __get_proteins_by_residue(self, trajectory, residue_grouping, debug):
        """
        Internal function which returns a list of mdtraj trajectory objects 
        corresponding to each protein where we *explicitly* define the residues 
        in each protein.
        

        Unlike the `__get_proteins()` function, which doesn't require any 
        manual input in identifying the proteins, here we provide a list of 
        groups, where each group is the set of residues associated with a 
        protein.

        The way this works is to cycle through each group, and for each 
        residue  in each group grabs all the atoms and uses these to carry 
        out an  atomslice on the full trajectory. 
        
        Parameters
        -----------
        trajectory : mdtraj.Trajectory
            An already parsed trajectory object (i.e. checked for CAMPARI-
            relevant defects such as unitcell issues etc)

        residue_grouping : list of list of integers
            Must be a list containing one or more lists, where each internal 
            list contains a set of monotonically increasing residues (which 
            correspond to the full protein trajectory). In other words, each 
            sub-list  defines a single protein. The integer indexing here - 
            importantly - uses the  CAMPARITraj internal residue indexing, 
            meaning that  indexing begins at 0 from the first residue in the 
            PDB file.

        Returns
        ---------
        list
            Returns a proteinTrajectoryList - a list with one or more SSProtein
            objects in it.
        
        """
        
        group_atoms = []

        # extract full system topology
        topology = trajectory.topology
        
        # for each chain in this toplogy determine if the 
        # first residue is protein or not        
        for group in residue_grouping:


            # build a string of the resids
            res_string = ''
            for r in group:
                res_string = res_string + " %i" % (int(r)) 
            
            # select atoms based on the resid string
            local_atoms = topology.select('resid %s' %(res_string))
            
            if len(local_atoms) == 0:
                ssio.warning_message('In residue group [%s ...] no residues in the trajectory were found...' %(str(group)[0:8]))

            else:
                group_atoms.append(local_atoms)

        # for each protein group that we have atomic indices
        # for cycle through and create sub-trajectories
        proteinTrajectoryList=[]
        
        # cycle through each group of atoms as was defined by the residue_grouping
        # indices

        for local_group_atoms in group_atoms:

            # generate a trajectory composed of *JUST* the
            # $chain atoms. The PT object created now is self
            # consistent and contains an associated and fully
            # correct .topology object (NOTE this fixes a 
            # previous bug in CAMPARITraj 0.1.4)
            PT = trajectory.atom_slice(local_group_atoms)       
            
            # gets the resid offset in a way that is ensures internal
            # consistency for the SSProtein object
            resid_offset = PT.topology.chain(0).residue(0).index

            if resid_offset != 0:
                raise SSException('After extracting a protein subtrajectory, the first resid is not 0. This may reflect a bug, or you may not be using MDTraj 1.9.5')
                
            proteinTrajectoryList.append(SSProtein(PT))

        if len(proteinTrajectoryList) == 0:
            ssio.warning_message('No protein chains found in the trajectory')


        return proteinTrajectoryList


    #oxoxoxoxoxooxoxoxoxoxoxoxoxoxoxoxooxoxoxoxoxoxoxoxoxoxoxooxoxoxoxoxoxoxoxoxoxoxooxoxo
    #
    #
    def get_overall_radius_of_gyration(self):
        """
        Function which returns the per-frame OVERALL radius of gyration for 
        every  protein residue in the trajectory. For systems with multiple 
        protein chains,  all chains are combined together. For systems with 
        a single protein chain, this function offers no advantage over 
        interacting directly with the SSProtein object in the 
        ``.proteinTrajectoryList``.

        Parameters
        -------------
        None

        Returns
        ----------
        np.ndarray 
            Returns a numpy array with per-frame instantaneous radius of 
            gyration
        
        """

        return self.__single_protein_traj.get_radius_of_gyration()

    #oxoxoxoxoxooxoxoxoxoxoxoxoxoxoxoxooxoxoxoxoxoxoxoxoxoxoxooxoxoxoxoxoxoxoxoxoxoxooxoxo
    #
    #
    def get_overall_asphericity(self):
        """
        Function which returns the per-frame OVERALL asphericity for every
        protein residue in the trajectory. For systems with multiple protein 
        chains,  all chains are combined together. For systems with a single 
        protein chain, this function offers no advantage over interacting 
        directly with the SSProtein object in the underlying 
        ``.proteinTrajectoryList`` object.

        Parameters
        -------------
        None

        Returns
        ----------
        np.ndarray 
            Returns a numpy array with per-frame instantaneous asphericity
        """

        return self.__single_protein_traj.get_asphericity()

    #oxoxoxoxoxooxoxoxoxoxoxoxoxoxoxoxooxoxoxoxoxoxoxoxoxoxoxooxoxoxoxoxoxoxoxoxoxoxooxoxo
    #
    #
    def get_overall_hydrodynamic_radius(self):
        """
        Function which returns the per-frame OVERALL hydrodynamic radius for 
        everyprotein residue in the trajectory. For systems with multiple 
        protein chains,  all chains are combined together. For systems with 
        a single protein chain, this function offers no advantage over 
        interacting directly with the SSProtein object in the underlying 
        ``.proteinTrajectoryList`` object.

        Parameters
        -------------
        None

        Returns
        ----------
        np.ndarray 
            Returns a numpy array with per-frame instantaneous asphericity

        """

        return self.__single_protein_traj.get_hydrodynamic_radius()


    #oxoxoxoxoxooxoxoxoxoxoxoxoxoxoxoxooxoxoxoxoxoxoxoxoxoxoxooxoxoxoxoxoxoxoxoxoxoxooxoxo
    #
    #
    def get_interchain_distance_map(self, proteinID1, proteinID2, mode='CA'):
        """        
        Function which returns two matrices with the mean and standard 
        deviation distances between the residues in resID1 from 
        proteinID1 and resID2 from proteinID2.
        
        This computes the (full) intramolecular distance map, where the 
        "distancemap" function computes the intermolecular distance map.

        Specifically, this allows the user to define two distinct chains
        (i.e.  an "interchain" distance map).        

        Obviously this only makes sense if your system has two separate 
        protein objects defined, but in principle the output from::        

            TrajObj # TrajOb is an SSTrajectory object

            TrajObj.get_interchain_distance_map(0,0)

        would be the same as::

            TrajObj # TrajOb is an SSTrajectory object
        
            TrajObj.proteinTrajectoryList[0].get_distance_map()

        This is actually a useful sanity check!
        
        Parameters
        ------------

        proteinID1 : int
            The ID of the first protein of the two being considered, where
            the  ID is the proteins position in the 
            ``self.proteinTrajectoryList``  list.             

        proteinID2 : int
            The ID of the second protein of the two being considered, where 
            the ID is the proteins position in the 
            ``self.proteinTrajectoryList`` list
            
        mode : str (default = 'CA')
            String, must be one of either 'CA' or 'COM', where CA means alpha
            carbon and COM means center of mass. 

        Returns
        ---------
        tuple 

           get_interchain_distance_map() returns a tuple containing two 
           elements, distanceMap and STDMap.

            **distanceMap** is an [n x m] numpy matrix where n and m are 
            the  number of proteinID1 residues and proteinID2 residues. 
            Each position  in the matrix corresponds to the mean distance 
            between those two  residues over the course of the simulation.
        
            **stdMap** is an [n x m] numpy matrix where n and m are the number 
            of proteinID1 residues and proteinID2 residues. Each position in the 
            matrix corresponds to the standard devaiation associated with the 
            distances  between those two residues.
        
        """

        ssutils.validate_keyword_option(mode, ['CA', 'COM'], 'mode')
        
        # get SSProtein objects for the two IDs passed (could be the same)
        P1 = self.proteinTrajectoryList[proteinID1]        
        P2 = self.proteinTrajectoryList[proteinID2]

        # create the empty distance maps
        p1_residues = P1.resid_with_CA
        p2_residues = P2.resid_with_CA
        map_shape   = (len(p1_residues), len(p2_residues))
        distanceMap = np.zeros(map_shape)
        stdMap      = np.zeros(map_shape)

        for r1 in p1_residues:
            if mode == 'COM':
                COM_1 = P1.get_residue_COM(r1)
            else:
                COM_1 = P1.get_residue_COM(r1, atom_name='CA')

            p1_index = copy(r1)
            if P1.ncap:
                p1_index = r1 - 1

            for r2 in p2_residues:

                if mode == 'COM':
                    COM_2 = P2.get_residue_COM(r2)
                else:
                    COM_2 = P2.get_residue_COM(r2, atom_name='CA')

                p2_index = copy(r2)
                if P2.ncap:
                    p2_index = r2 - 1
                
                # compute distance... Note the COM gives values in Angstroms so no need to do a 10x correction here
                d = np.sqrt(np.square(np.transpose(COM_1)[0] - np.transpose(COM_2)[0]) + np.square(np.transpose(COM_1)[1] - np.transpose(COM_2)[1])+np.square(np.transpose(COM_1)[2] - np.transpose(COM_2)[2]))

                
                distanceMap[p1_index, p2_index] =  np.mean(d, 0)
                stdMap[p1_index, p2_index]    =  np.std(d, 0)
                
        return (distanceMap, stdMap)


    #oxoxoxoxoxooxoxoxoxoxoxoxoxoxoxoxooxoxoxoxoxoxoxoxoxoxoxooxoxoxoxoxoxoxoxoxoxoxooxoxo
    #
    #
    def get_interchain_contact_map(self, proteinID1, proteinID2, threshold=5.0, mode='atom', A1='CA', A2='CA', periodic=False, verbose=False):
        
        """        
        Function which returns a matrix with inter-residue contact fractions 
        i.e., this returns the fraction of simulation that each residue from
        one chain is in contact with each residue from the other chain, where
        "contact" is defined as the inter-residue distance being below the
        passed threshold.

        By *default* the mode here is CA-CA distance, which depending on the
        question may not be what you want. See the various options under
        'mode' for alternatives.

        Note that this analysis can take some time for large trajectories. If
        this is an issue consider setting the verbose flag to True, and the
        progress will be printed. By default this is off, but it can be 
        reassuring to confirm things are running.
                
        Parameters
        ------------

        proteinID1 : int
            The ID of the first protein of the two being considered, where the 
            ID is the proteins position in the `self.proteinTrajectoryList` 
            list.             

        proteinID2 : int
            The ID of the second protein of the two being considered, where 
            the ID is the proteins position in the 
            `self.proteinTrajectoryList` list.

        threshold : float 
            Distance that is used as the distance cutoff to define something
            as a contact or not

        mode : str (default = 'atom')
            Mode allows the user to define different modes for computing 
            atomic distance.

            The default is ``atom`` whereby a pair of atoms (A1 and A2) are 
            provided. Other options are detailed below and are identical to 
            those offered by mdtraj in compute_contacts.

            Note that if modes other than ``atom`` are used the A1 and A2 
            options are ignored.

            + ``ca`` - same as setting ``atom`` and then defining atoms \
                       1 and 2 (A1 and A2) as CA. 
                      
            + ``closest`` - closest atom associated with each of the \
                            residues, i.e. the point of closest approach \
                            between the two residues.
                                                        
            + ``closest-heavy`` - same as `'closest'`, except only non-\
                                  hydrogen atoms are considered.
                                  
            + ``sidechain`` - closest atom where that atom is in the\
                              sidechain.

            + ``sidechain-heavy`` - closest atom where that atom is\
                                    in the sidechain and is heavy.

        A1 : str (default = 'CA')
            Atom name of the atom in R1 we're looking at. 

        A2 : str (default = 'CA')
            Atom name of the atom in R2 we're looking at. 

        periodic : bool (default = False)
            Flag which if distances mode is passed as anything other than 'atom' 
            then this determines if the minimum image convention should be used. 
            Note that this is only available if pdb crystal dimensions are provided, 
            and in general it's better to set this to false and  center the molecule 
            first. Default = False. 

        verbose : bool
            Flag which, if set to true, will print each iteraction through the outer
            loop of each residue in the protein as the distances are calculated.
            Default = False.

        Returns
        ---------
        np.ndarray [n x m] 
            Returns an matrix with inter-residue contact fractions reported at each
            intersection.
        
        """

        # get number of residues/bases for the two proteins
        n_res_P1 = self.proteinTrajectoryList[proteinID1].n_residues
        n_res_P2 = self.proteinTrajectoryList[proteinID2].n_residues

        # 
        all_contact_fractions = []

        # cycle over each residue in protein 1
        for p1_res_idx in range(0, n_res_P1):
            if verbose:
                print(f'On {p1_res_idx} of {n_res_P1}')
    
            tmp = []

            # cycle over each residue in protein 2
            for p2_res_idx in range(0, n_res_P2):

                # calculate distances between unique residues in P1 and P2
                distances = self.get_interchain_distance(proteinID1, proteinID2, p1_res_idx, p2_res_idx, A1=A1, A2=A2, mode=mode, periodic=periodic)

                
                # find number of distances below the threshold and calculat as a 
                # a fraction of all frames
                contact_fraction = np.sum(distances<threshold)/self.n_frames

                # add that fraction to the temporary 
                tmp.append(contact_fraction)
    
            all_contact_fractions.append(tmp)   

        return np.array(all_contact_fractions)



    #oxoxoxoxoxooxoxoxoxoxoxoxoxoxoxoxooxoxoxoxoxoxoxoxoxoxoxooxoxoxoxoxoxoxoxoxoxoxooxoxo
    #
    #
    def get_interchain_distance(self, proteinID1, proteinID2, R1, R2, A1='CA', A2='CA', mode='atom', periodic=False):
        """
        Function which returns the distance between two specific atoms on 
        two residues, or between two residues based on mdtraj's atom 
        selection mode rules (discussed below). Required input are protein        
        ID selectors and the resid being used. Resids should be used as 
        would be normally used for the SSProtein objects associated with 
        proteinID1 and proteinID2.
        
        For inter-atomic distances, atoms are selected from the passed 
        residue and their 'name' field from the topology selection language 
        (e.g. "CA", "CB" "NH" etc). By default CA atoms are used, but one can 
        define any residue of interest. We do not perform any sanity checking 
        on the atom name - this gets really hard - so have an explicit 
        try/except block which will warn you that you've probably 
        selected an illegal atom name from the residues.

        For inter-residue distances the associated rules are defined by the 
        'mode' selector. By default mode is set to 'atom', which means the 
        variables A1 and A2 are used (with CA as default) to define inter-
        residue distance. However, if one of the other modes are used the 
        A1/A2 parameters are ignored and alternative rules for computing 
        inter-residue distance are used. These modes are detailed below.

        Distance is returned in Angstroms.

        Parameters
        ----------

        proteinID1 : int
            Index of the first protein of interest

        proteinID2 : int
            Index of the second protein of interest

        R1 : int
            Residue index of first residue

        R2 : int
            Residue index of second residue

        A1 : str (default = 'CA')
            Atom name of the atom in R1 we're looking at. 

        A2 : str (default = 'CA')
            Atom name of the atom in R2 we're looking at. 

        mode : str (default = 'atom')
            Mode allows the user to define different modes for computing atomic 
            distance.

            The default is ``atom`` whereby a pair of atoms (A1 and A2) are 
            provided. Other options are detailed below and are identical to 
            those offered by mdtraj in compute_contacts.

            Note that if modes other than ``atom`` are used the A1 and A2 
            options are ignored.

            + ``ca`` - same as setting ``atom`` and then defining atoms \
                       1 and 2 (A1 and A2) as CA. 
                      
            + ``closest`` - closest atom associated with each of the \
                            residues, i.e. the point of closest approach \
                            between the two residues.
                                                        
            + ``closest-heavy`` - same as `'closest'`, except only non-\
                                  hydrogen atoms are considered.
                                  
            + ``sidechain`` - closest atom where that atom is in the\
                              sidechain.

            + ``sidechain-heavy`` - closest atom where that atom is\
                                    in the sidechain and is heavy.
                                    

        periodic : bool (default = False)
            Flag which if distances mode is passed as anything other than 'atom'
            then this determines if the minimum image convention should be used.
            Note that this is only available if pdb crystal dimensions are
            provided, and in general it's better to set this to false and
           center the molecule first. Default = False.

        Returns
        -----------
        np.array
            Returns a 1D numpy array with the distance-per-frame betwee the specified residues

        """

        # check mode keyword is valid
        allowed_modes = [ 'atom', 'ca', 'closest', 'closest-heavy', 'sidechain', 'sidechain-heavy' ]
        if mode not in allowed_modes:
            raise SSException("Provided mode keyword must be one of 'atom', 'ca', 'closest', 'closest-heavy', 'sidechain', or 'sidechain-heavy'. Provided keyword was [%s]" % (mode))

        # get SSProtein objects for the two IDs passed (could be the same)        
        try:
            P1 = self.proteinTrajectoryList[proteinID1]
            P2 = self.proteinTrajectoryList[proteinID2]

        except IndexError as e:
            raise SSException('In get_interchain_distance(): When selecting protein indices %i and %i at least one of these was out of range (indices are from 0...%i)' % (proteinID1, proteinID2, len(self.proteinTrajectoryList)-1))
            

        # next build a new trajectory that contains ONLY the two residues selected
        local_atoms1 = P1.topology.select('resid %i' % (R1))
        local_atoms2 = P2.topology.select('resid %i' % (R2))

        if len(local_atoms1) == 0:
            raise SSException("In get_interchain_distance(): When selecting resid %i from proteinID1 found no atoms" %(R1))

        if len(local_atoms2) == 0:
            raise SSException("In get_interchain_distance(): When selecting resid %i from proteinID2 found no atoms" %(R2))
            
        subtraj_p1 = P1.traj.atom_slice(local_atoms1)
        subtraj_p2 = P2.traj.atom_slice(local_atoms2)
        
        # this is now a subtrajectory which in principle contains just two residues. We can check
        # this to ensure that the trajectory has exactly 2 residues
        full_subtraj = subtraj_p1.stack(subtraj_p2)
        full_subtraj_residues = [i for i in full_subtraj.topology.residues]
        if len(full_subtraj_residues) != 2:
            raise SSException("In get_interchain_distance(): When passed in two residues (R1=%i, R2=%i) in proteins %i and %i found multiple residues (%i)...these resids could not be found " %(R1, R2, proteinID1, proteinID2, len(full_subtraj_residues)))

        
        # if we're looking at a specific pair of atoms (note we use resid 0 and 1 because we KNOW this trajectory only has 2 residues and we know R1 is 0 and R2 is 1
        if mode == 'atom':

            atom1 = full_subtraj.topology.select('resid 0 and name "%s"' % A1)
            if len(atom1) != 1:
                raise SSException("In get_interchain_distance() when selecting atom %s from residue %i in protein %i no atoms were found " % (A1, R1,  proteinID1))                

            COM_1 = 10*md.compute_center_of_mass(full_subtraj.atom_slice(atom1))

            atom2 = full_subtraj.topology.select('resid 1 and name "%s"' % A2)
            if len(atom2) != 1:
                raise SSException("In get_interchain_distance() when selecting atom %s from residue %i in protein %i no atoms were found " % (A2, R2,  proteinID2))                

            COM_2 = 10*md.compute_center_of_mass(full_subtraj.atom_slice(atom2))
            
            # finally compute distances
            distances = np.sqrt(np.square(np.transpose(COM_1)[0] - np.transpose(COM_2)[0]) + np.square(np.transpose(COM_1)[1] - np.transpose(COM_2)[1])+np.square(np.transpose(COM_1)[2] - np.transpose(COM_2)[2]))

        else:

            # TODO: Documentation missing!
            # use the compute_contacts() function from mdtraj, multiplying by 10 because this will
            # by default give you numbers that... 
            distances = 10*md.compute_contacts(full_subtraj, [[0, 1]], scheme=mode, periodic=periodic)[0].ravel()

        return distances
      

<<<<<<< HEAD
=======

>>>>>>> 00d1948d
def __load_trajectory(trj_filename, top_filename, **kwargs):
    """ Private helper function for loading trajectories in parallel

    Parameters
    ----------
    trj_filename : str
        Filename of trajectory to be loaded by SSTrajectory
    top_filenames : str
        Topology filename to be used for loading the trajectory
    **kwargs: dict, optional
        Key value pairs to be passed directly to SSTrajectory.

    Returns
    -------
    SSTrajectory
        Returns an SSTrajectory object for the given trajectory and topology.
    """

    try:
        return SSTrajectory(trj_filename, pdb_filename=top_filename, **kwargs)
    except ValueError as e:
        raise RuntimeError(f"Failed to load SSTrajectory for trajectory '{trj_filename}' with topology '{top_filename}'. "
                           f"Perhaps you supplied the wrong topology?: {e}")

def parallel_load_trjs(trj_filenames, top_filenames, n_procs=None, **kwargs):
    """
    Parallel loading of trajectories with optional kwargs.

    Parameters
    ----------
    trj_filenames : list of str
        A list of strings containing the trajectory file paths to be loaded.
    top_filenames : list of str
        A list of strings containing the topology file paths corresponding to the trajectories.
    n_procs : int, optional
        Number of separate processors to use for loading, by default None.
        If None, it will use the number of available CPU cores.
    **kwargs: dict, optional
        Key value pairs to be passed directly to SSTrajectory.

    Returns
    -------
    list
        Returns a list of SSTrajectory objects.
    """
    if n_procs is None:
        n_procs = cpu_count()

    # Assume the same topology file for all trajectories if only one is provided
    if len(top_filenames) < len(trj_filenames) and len(top_filenames) == 1:
        top_filenames = [top_filenames] * len(trj_filenames)

    # Partially apply load_trajectory with topology file path and kwargs
    partial_load = partial(__load_trajectory, **kwargs)

    # Parallelize load with **kwargs
    with Pool(processes=n_procs) as pool:
        trjs = pool.starmap(partial_load, zip(trj_filenames, top_filenames))

    return trjs<|MERGE_RESOLUTION|>--- conflicted
+++ resolved
@@ -23,10 +23,6 @@
 from copy import copy
 from functools import partial
 from multiprocessing import Pool, cpu_count
-<<<<<<< HEAD
-
-=======
->>>>>>> 00d1948d
 
 class SSTrajectory:
 
@@ -1042,10 +1038,6 @@
         return distances
       
 
-<<<<<<< HEAD
-=======
-
->>>>>>> 00d1948d
 def __load_trajectory(trj_filename, top_filename, **kwargs):
     """ Private helper function for loading trajectories in parallel
 
